# Provides updates for Klipper and Moonraker
#
# Copyright (C) 2020  Eric Callahan <arksine.code@gmail.com>
#
# This file may be distributed under the terms of the GNU GPLv3 license.

from __future__ import annotations
import asyncio
import os
import logging
import time
import tempfile
import pathlib
from .common import AppType, get_base_configuration
from .base_deploy import BaseDeploy
from .app_deploy import AppDeploy
from .git_deploy import GitDeploy
from .net_deploy import NetDeploy
from .python_deploy import PythonDeploy
from .system_deploy import PackageDeploy
from ...common import RequestType
from ...utils.filelock import AsyncExclusiveFileLock, LockTimeout

# Annotation imports
from typing import (
    TYPE_CHECKING,
    TypeVar,
    Any,
    Callable,
    Optional,
    Set,
    Type,
    Union,
    Dict,
    List,
    cast
)
if TYPE_CHECKING:
    from ...server import Server
    from ...confighelper import ConfigHelper
    from ...common import WebRequest
    from ..klippy_connection import KlippyConnection
    from ..shell_command import ShellCommandFactory as SCMDComp
    from ..database import MoonrakerDatabase as DBComp
    from ..database import NamespaceWrapper
    from ..machine import Machine
    from ..http_client import HttpClient
    from ...eventloop import FlexTimer
    JsonType = Union[List[Any], Dict[str, Any]]
    _T = TypeVar("_T")

# Check To see if Updates are necessary each hour
UPDATE_REFRESH_INTERVAL = 3600.

def get_deploy_class(
    app_type: Union[AppType, str], default: _T
) -> Union[Type[BaseDeploy], _T]:
    key = AppType.from_string(app_type) if isinstance(app_type, str) else app_type
    _deployers = {
        AppType.WEB: NetDeploy,
        AppType.GIT_REPO: GitDeploy,
        AppType.ZIP: NetDeploy,
        AppType.PYTHON: PythonDeploy,
        AppType.EXECUTABLE: NetDeploy
    }
    return _deployers.get(key, default)

class UpdateManager:
    def __init__(self, config: ConfigHelper) -> None:
        self.server = config.get_server()
        self.event_loop = self.server.get_event_loop()
        self.instance_tracker = InstanceTracker(self.server)
        self.kconn: KlippyConnection
        self.kconn = self.server.lookup_component("klippy_connection")
        self.app_config = get_base_configuration(config)

        auto_refresh_enabled = config.getboolean('enable_auto_refresh', False)
        self.refresh_window = config.getintlist('refresh_window', [0, 5],
                                                separator='-', count=2)
        if (
            not (0 <= self.refresh_window[0] <= 23) or
            not (0 <= self.refresh_window[1] <= 23)
        ):
            raise config.error("The hours specified in 'refresh_window'"
                               " must be between 0 and 23.")
        if self.refresh_window[0] == self.refresh_window[1]:
            raise config.error("The start and end hours specified"
                               " in 'refresh_window' cannot be the same.")

        self.cmd_helper = CommandHelper(config, self.get_updaters)
        BaseDeploy.set_command_helper(self.cmd_helper)
        self.updaters: Dict[str, BaseDeploy] = {}
        if config.getboolean('enable_system_updates', True):
            self.updaters['system'] = PackageDeploy(config)
        mcfg = self.app_config["moonraker"]
        kcfg = self.app_config["klipper"]
<<<<<<< HEAD
=======
        mclass = get_deploy_class(mcfg.get("type"), BaseDeploy)
        self.updaters['moonraker'] = mclass(mcfg)
        kclass = BaseDeploy
        if (
            os.path.exists(kcfg.get("path")) and
            os.path.exists(kcfg.get("env"))
        ):
            kclass = get_deploy_class(kcfg.get("type"), BaseDeploy)
        self.updaters['klipper'] = kclass(kcfg)
>>>>>>> 4889a2dd

        # TODO: The below check may be removed when invalid config options
        # raise a config error.
        if (
            config.get("client_repo", None) is not None or
            config.get('client_path', None) is not None
        ):
            raise config.error(
                "The deprecated 'client_repo' and 'client_path' options\n"
                "have been removed.  See Moonraker's configuration docs\n"
                "for details on client configuration.")
        client_sections = config.get_prefix_sections("update_manager ")
        for section in client_sections:
            cfg = config[section]
            name = BaseDeploy.parse_name(cfg)
            if name in ['moonraker', 'klipper']:
                if name == 'moonraker':
                    editcfg = mcfg
                else:
                    editcfg = kcfg
                for key in cfg.get_options():
                    editcfg.set_option(key, cfg.get(key))
                continue
            if name in self.updaters:
                if name not in ["klipper", "moonraker"]:
                    self.server.add_warning(
                        f"[update_manager]: Extension {name} already added"
                    )
                continue
            try:
                client_type = cfg.get("type")
                deployer = get_deploy_class(client_type, None)
                if deployer is None:
                    self.server.add_warning(
                        f"Invalid type '{client_type}' for section [{section}]")
                else:
                    self.updaters[name] = deployer(cfg)
            except Exception as e:
                self.server.add_warning(
                    f"[update_manager]: Failed to load extension {name}: {e}",
                    exc_info=e
                )

        mclass = get_deploy_class(mcfg.get("type"), BaseDeploy)
        self.updaters['moonraker'] = mclass(mcfg, self.cmd_helper)
        kclass = BaseDeploy
        if (
            os.path.exists(kcfg.get("path")) and
            os.path.exists(kcfg.get("env"))
        ):
            kclass = get_deploy_class(kcfg.get("type"), BaseDeploy)
        self.updaters['klipper'] = kclass(kcfg, self.cmd_helper)

        self.cmd_request_lock = asyncio.Lock()
        self.initial_refresh_complete: bool = False
        self.klippy_identified_evt: Optional[asyncio.Event] = None

        # Auto Status Refresh
        self.refresh_timer: Optional[FlexTimer] = None
        if auto_refresh_enabled:
            self.refresh_timer = self.event_loop.register_timer(
                self._handle_auto_refresh)

        self.server.register_endpoint(
            "/machine/update/moonraker", RequestType.POST, self._handle_update_request
        )
        self.server.register_endpoint(
            "/machine/update/klipper", RequestType.POST, self._handle_update_request
        )
        self.server.register_endpoint(
            "/machine/update/system", RequestType.POST, self._handle_update_request
        )
        self.server.register_endpoint(
            "/machine/update/client", RequestType.POST, self._handle_update_request
        )
        self.server.register_endpoint(
            "/machine/update/full", RequestType.POST, self._handle_full_update_request
        )
        self.server.register_endpoint(
            "/machine/update/upgrade", RequestType.POST, self._handle_update_request
        )
        self.server.register_endpoint(
            "/machine/update/status", RequestType.GET, self._handle_status_request
        )
        self.server.register_endpoint(
            "/machine/update/refresh", RequestType.POST, self._handle_refresh_request
        )
        self.server.register_endpoint(
            "/machine/update/recover", RequestType.POST, self._handle_repo_recovery
        )
        self.server.register_endpoint(
            "/machine/update/rollback", RequestType.POST, self._handle_rollback
        )
        self.server.register_notification("update_manager:update_response")
        self.server.register_notification("update_manager:update_refreshed")

        # Register Ready Event
        self.server.register_event_handler(
            "server:klippy_identified", self._set_klipper_repo)

    def get_updaters(self) -> Dict[str, BaseDeploy]:
        return self.updaters

    async def component_init(self) -> None:
        await self.instance_tracker.set_instance_id()
        # Prune stale data from the database
        umdb = self.cmd_helper.get_umdb()
        db_keys = await umdb.keys()
        for key in db_keys:
            if key not in self.updaters:
                logging.info(f"Removing stale update_manager data: {key}")
                await umdb.pop(key, None)
        for updater in list(self.updaters.values()):
            await updater.initialize()
        if self.refresh_timer is not None:
            self.refresh_timer.start()
        else:
            self.event_loop.register_callback(
                self._handle_auto_refresh, self.event_loop.get_loop_time()
            )

    def register_updater(self, name: str, config: Dict[str, str]) -> None:
        if name in self.updaters:
            raise self.server.error(f"Updater {name} already registered")
        cfg = self.app_config.read_supplemental_dict({name: config})
        updater_type = cfg.get("type")
        updater_cls = get_deploy_class(updater_type, None)
        if updater_cls is None:
            raise self.server.error(f"Invalid type '{updater_type}'")
        self.updaters[name] = updater_cls(cfg)

    async def refresh_updater(self, updater_name: str, force: bool = False) -> None:
        if updater_name not in self.updaters:
            return
        async with self.cmd_request_lock:
            updater = self.updaters[updater_name]
            if updater.needs_refresh() or force:
                await updater.refresh()

    def _set_klipper_repo(self) -> None:
        if self.klippy_identified_evt is not None:
            self.klippy_identified_evt.set()

        kconn: KlippyConnection = self.server.lookup_component("klippy_connection")
        kupdater = self.updaters.get('klipper')
        app_type = AppType.detect(kconn.path)
        if (
            (isinstance(kupdater, AppDeploy) and
             kupdater.check_same_paths(kconn.path, kconn.executable)) or
            (app_type == AppType.NONE and type(kupdater) is BaseDeploy)
        ):
            # Current Klipper Updater is valid or unnecessary
            return
        kcfg = self.app_config["klipper"]
        kcfg.set_option("path", str(kconn.path))
        kcfg.set_option("env", str(kconn.executable))
        kcfg.set_option("type", str(app_type))
        notify = not isinstance(kupdater, AppDeploy)
        kclass = get_deploy_class(app_type, BaseDeploy)
        coro = self._update_klipper_repo(kclass(kcfg), notify)
        self.event_loop.create_task(coro)

    async def _update_klipper_repo(self, updater: BaseDeploy, notify: bool) -> None:
        async with self.cmd_request_lock:
            self.updaters['klipper'] = updater
            umdb = self.cmd_helper.get_umdb()
            await umdb.pop('klipper', None)
            await updater.initialize()
            await updater.refresh()
        if notify:
            self.cmd_helper.notify_update_refreshed()

    def _is_within_refresh_window(self) -> bool:
        cur_hour = time.localtime(time.time()).tm_hour
        if self.refresh_window[0] < self.refresh_window[1]:
            return self.refresh_window[0] <= cur_hour < self.refresh_window[1]
        return cur_hour >= self.refresh_window[0] or cur_hour < self.refresh_window[1]

    async def _handle_auto_refresh(self, eventtime: float) -> float:
        log_remaining_time = True
        if self.initial_refresh_complete:
            log_remaining_time = False
            # Update only if within the refresh window
            if not self._is_within_refresh_window():
                logging.debug("update_manager: current time is outside of"
                              " the refresh window, auto refresh rescheduled")
                return eventtime + UPDATE_REFRESH_INTERVAL
            if self.kconn.is_printing():
                # Don't Refresh during a print
                logging.info("Klippy is printing, auto refresh aborted")
                return eventtime + UPDATE_REFRESH_INTERVAL
        need_notify = False
        machine: Machine = self.server.lookup_component("machine")
        if machine.validation_enabled():
            logging.info(
                "update_manger: Install validation pending, bypassing "
                "initial refresh"
            )
            self.initial_refresh_complete = True
            return eventtime + UPDATE_REFRESH_INTERVAL
        async with self.cmd_request_lock:
            try:
                for name, updater in list(self.updaters.items()):
                    if updater.needs_refresh(log_remaining_time):
                        await updater.refresh()
                        need_notify = True
            except Exception:
                logging.exception("Unable to Refresh Status")
                return eventtime + UPDATE_REFRESH_INTERVAL
            finally:
                self.initial_refresh_complete = True
        if need_notify:
            self.cmd_helper.notify_update_refreshed()
        return eventtime + UPDATE_REFRESH_INTERVAL

    async def _handle_update_request(self, web_request: WebRequest) -> str:
        if self.kconn.is_printing():
            raise self.server.error("Update Refused: Klippy is printing", 503)
        app: str = web_request.get_endpoint().split("/")[-1]
        if app in ("upgrade", "client"):
            app_name = web_request.get_str("name", None)
            if app_name is None:
                return await self._handle_full_update_request(web_request)
            app = app_name
        if self.cmd_helper.is_app_updating(app):
            raise self.server.error(f"Item {app} is currently updating", 503)
        updater = self.updaters.get(app, None)
        if updater is None:
            raise self.server.error(f"Updater {app} not available", 404)
        async with self.cmd_request_lock:
            self.cmd_helper.set_update_info(app, id(web_request))
            try:
                await updater.update()
            except Exception as e:
                self.cmd_helper.notify_update_response(
                    f"Error updating {app}: {e}", is_complete=True)
                raise
            finally:
                self.cmd_helper.clear_update_info()
        return "ok"

    async def _handle_full_update_request(self, web_request: WebRequest) -> str:
        async with self.cmd_request_lock:
            app_name = ""
            self.cmd_helper.set_update_info("full", id(web_request), True)
            self.cmd_helper.notify_update_response(
                "Preparing full software update...")
            try:
                # Perform system updates
                if 'system' in self.updaters:
                    app_name = 'system'
                    await self.updaters['system'].update()

                # Update clients
                for name, updater in self.updaters.items():
                    if name in ['klipper', 'moonraker', 'system']:
                        continue
                    app_name = name
                    await updater.update()

                # Update Klipper
                app_name = 'klipper'
                kupdater = self.updaters.get('klipper')
                if isinstance(kupdater, AppDeploy):
                    self.klippy_identified_evt = asyncio.Event()
                    check_restart = await kupdater.update()
                    if self.cmd_helper.needs_service_restart(app_name):
                        await kupdater.restart_service()
                        check_restart = True
                    if check_restart:
                        self.cmd_helper.notify_update_response(
                            "Waiting for Klippy to reconnect (this may take"
                            " up to 2 minutes)...")
                        try:
                            await asyncio.wait_for(
                                self.klippy_identified_evt.wait(), 120.)
                        except asyncio.TimeoutError:
                            self.cmd_helper.notify_update_response(
                                "Klippy reconnect timed out...")
                        else:
                            self.cmd_helper.notify_update_response(
                                "Klippy Reconnected")
                        self.klippy_identified_evt = None

                # Update Moonraker
                app_name = 'moonraker'
                moon_updater = cast(AppDeploy, self.updaters["moonraker"])
                await moon_updater.update()
                if self.cmd_helper.needs_service_restart(app_name):
                    await moon_updater.restart_service()
                self.cmd_helper.set_full_complete(True)
                self.cmd_helper.notify_update_response(
                    "Full Update Complete", is_complete=True)
            except Exception as e:
                self.cmd_helper.set_full_complete(True)
                self.cmd_helper.notify_update_response(
                    f"Error updating {app_name}: {e}", is_complete=True)
                raise
            finally:
                self.cmd_helper.clear_update_info()
            return "ok"

    async def _handle_status_request(self,
                                     web_request: WebRequest
                                     ) -> Dict[str, Any]:
        check_refresh = web_request.get_boolean('refresh', False)
        # Override a request to refresh if:
        #   - An update is in progress
        #   - Klippy is printing
        #   - Validation is pending
        machine: Machine = self.server.lookup_component("machine")
        if (
            machine.validation_enabled() or
            self.cmd_helper.is_update_busy() or
            self.kconn.is_printing() or
            not self.initial_refresh_complete
        ):
            if check_refresh:
                logging.info("update_manager: bypassing refresh request")
            check_refresh = False

        if check_refresh:
            # Acquire the command request lock if we want force a refresh
            await self.cmd_request_lock.acquire()
            # Now that we have acquired the lock reject attempts to spam
            # the refresh request.
            lrt = max([upd.get_last_refresh_time()
                       for upd in self.updaters.values()])
            if time.time() < lrt + 60.:
                logging.debug("update_manager: refresh bypassed due to spam")
                check_refresh = False
                self.cmd_request_lock.release()
        vinfo: Dict[str, Any] = {}
        try:
            for name, updater in list(self.updaters.items()):
                if check_refresh:
                    await updater.refresh()
                vinfo[name] = updater.get_update_status()
        except Exception:
            raise
        finally:
            if check_refresh:
                self.cmd_request_lock.release()
        ret = self.cmd_helper.get_rate_limit_stats()
        ret['version_info'] = vinfo
        ret['busy'] = self.cmd_helper.is_update_busy()
        if check_refresh:
            event_loop = self.server.get_event_loop()
            event_loop.delay_callback(
                .2, self.cmd_helper.notify_update_refreshed
            )
        return ret

    async def _handle_refresh_request(
        self, web_request: WebRequest
    ) -> Dict[str, Any]:
        name: Optional[str] = web_request.get_str("name", None)
        if name is not None and name not in self.updaters:
            raise self.server.error(f"No updater registered for '{name}'")
        machine: Machine = self.server.lookup_component("machine")
        if (
            machine.validation_enabled() or
            self.cmd_helper.is_update_busy() or
            self.kconn.is_printing() or
            not self.initial_refresh_complete
        ):
            raise self.server.error(
                "Server is busy, cannot perform refresh", 503
            )
        async with self.cmd_request_lock:
            vinfo: Dict[str, Any] = {}
            for updater_name, updater in list(self.updaters.items()):
                if name is None or updater_name == name:
                    await updater.refresh()
                vinfo[updater_name] = updater.get_update_status()
            ret = self.cmd_helper.get_rate_limit_stats()
            ret['version_info'] = vinfo
            ret['busy'] = self.cmd_helper.is_update_busy()
            event_loop = self.server.get_event_loop()
            event_loop.delay_callback(
                .2, self.cmd_helper.notify_update_refreshed
            )
        return ret

    async def _handle_repo_recovery(self, web_request: WebRequest) -> str:
        if self.kconn.is_printing():
            raise self.server.error(
                "Recovery Attempt Refused: Klippy is printing")
        app: str = web_request.get_str('name')
        hard = web_request.get_boolean("hard", False)
        update_deps = web_request.get_boolean("update_deps", False)
        updater = self.updaters.get(app, None)
        if updater is None:
            raise self.server.error(f"Updater {app} not available", 404)
        elif not isinstance(updater, GitDeploy):
            raise self.server.error(f"Upater {app} is not a Git Repo Type")
        async with self.cmd_request_lock:
            self.cmd_helper.set_update_info(f"recover_{app}", id(web_request))
            try:
                await updater.recover(hard, update_deps)
            except Exception as e:
                self.cmd_helper.notify_update_response(
                    f"Error Recovering {app}")
                self.cmd_helper.notify_update_response(
                    str(e), is_complete=True)
                raise
            finally:
                self.cmd_helper.clear_update_info()
        return "ok"

    async def _handle_rollback(self, web_request: WebRequest) -> str:
        if self.kconn.is_printing():
            raise self.server.error("Rollback Attempt Refused: Klippy is printing")
        app: str = web_request.get_str('name')
        updater = self.updaters.get(app, None)
        if updater is None:
            raise self.server.error(f"Updater {app} not available", 404)
        async with self.cmd_request_lock:
            self.cmd_helper.set_update_info(f"rollback_{app}", id(web_request))
            try:
                await updater.rollback()
            except Exception as e:
                self.cmd_helper.notify_update_response(f"Error Rolling Back {app}")
                self.cmd_helper.notify_update_response(str(e), is_complete=True)
                raise
            finally:
                self.cmd_helper.clear_update_info()
        return "ok"

    async def close(self) -> None:
        if self.refresh_timer is not None:
            self.refresh_timer.stop()
        await self.instance_tracker.close()
        for updater in self.updaters.values():
            ret = updater.close()
            if ret is not None:
                await ret

class CommandHelper:
    def __init__(
        self,
        config: ConfigHelper,
        get_updater_cb: Callable[[], Dict[str, BaseDeploy]]
    ) -> None:
        self.server = config.get_server()
        self.get_updaters = get_updater_cb
        self.http_client: HttpClient
        self.http_client = self.server.lookup_component("http_client")
        config.getboolean('enable_repo_debug', False, deprecate=True)
        if self.server.is_debug_enabled():
            logging.warning("UPDATE MANAGER: REPO DEBUG ENABLED")
        self.pkg_updater: Optional[PackageDeploy] = None

        # database management
        db: DBComp = self.server.lookup_component('database')
        db.register_local_namespace("update_manager")
        self.umdb = db.wrap_namespace("update_manager")

        # Refresh Time Tracking (default is to refresh every 7 days)
        reresh_interval = config.getint('refresh_interval', 168)
        # Convert to seconds
        self.refresh_interval = reresh_interval * 60 * 60

        # GitHub API Rate Limit Tracking
        self.gh_rate_limit: Optional[int] = None
        self.gh_limit_remaining: Optional[int] = None
        self.gh_limit_reset_time: Optional[float] = None

        # Update In Progress Tracking
        self.cur_update_app: Optional[str] = None
        self.cur_update_id: Optional[int] = None
        self.full_update: bool = False
        self.full_complete: bool = False
        self.pending_service_restarts: Set[str] = set()

    def get_server(self) -> Server:
        return self.server

    def get_shell_command(self) -> SCMDComp:
        return self.server.lookup_component("shell_command")

    def get_http_client(self) -> HttpClient:
        return self.http_client

    def get_refresh_interval(self) -> float:
        return self.refresh_interval

    def get_umdb(self) -> NamespaceWrapper:
        return self.umdb

    def set_update_info(
        self, app: str, uid: int, full: bool = False
    ) -> None:
        self.cur_update_app = app
        self.cur_update_id = uid
        self.full_update = full
        self.full_complete = not self.full_update
        self.pending_service_restarts.clear()

    def is_full_update(self) -> bool:
        return self.full_update

    def add_pending_restart(self, svc_name: str) -> None:
        self.pending_service_restarts.add(svc_name)

    def remove_pending_restart(self, svc_name: str) -> None:
        if svc_name in self.pending_service_restarts:
            self.pending_service_restarts.remove(svc_name)

    def set_full_complete(self, complete: bool = False):
        self.full_complete = complete

    def clear_update_info(self) -> None:
        self.cur_update_app = self.cur_update_id = None
        self.full_update = False
        self.full_complete = False
        self.pending_service_restarts.clear()

    def needs_service_restart(self, svc_name: str) -> bool:
        return svc_name in self.pending_service_restarts

    def is_app_updating(self, app_name: str) -> bool:
        return self.cur_update_app == app_name or self.full_update

    def is_update_busy(self) -> bool:
        return self.cur_update_app is not None

    def set_package_updater(self, updater: PackageDeploy) -> None:
        self.pkg_updater = updater

    async def run_cmd(
        self,
        cmd: str,
        timeout: float = 20.,
        notify: bool = False,
        attempts: int = 1,
        env: Optional[Dict[str, str]] = None,
        cwd: Optional[str] = None,
        sig_idx: int = 1,
        log_stderr: bool = False
    ) -> None:
        cb = self.notify_update_response if notify else None
        log_stderr |= self.server.is_verbose_enabled()
        await self.get_shell_command().run_cmd_async(
            cmd, cb, timeout=timeout, attempts=attempts,
            env=env, cwd=cwd, sig_idx=sig_idx, log_stderr=log_stderr
        )

    def notify_update_refreshed(self) -> None:
        vinfo: Dict[str, Any] = {}
        for name, updater in self.get_updaters().items():
            vinfo[name] = updater.get_update_status()
        uinfo = self.get_rate_limit_stats()
        uinfo['version_info'] = vinfo
        uinfo['busy'] = self.is_update_busy()
        self.server.send_event("update_manager:update_refreshed", uinfo)

    def notify_update_response(
        self, resp: Union[str, bytes], is_complete: bool = False
    ) -> None:
        if self.cur_update_app is None:
            return
        resp = resp.strip()
        if isinstance(resp, bytes):
            resp = resp.decode()
        done = is_complete
        if self.full_update:
            done &= self.full_complete
        notification = {
            'message': resp,
            'application': self.cur_update_app,
            'proc_id': self.cur_update_id,
            'complete': done}
        self.server.send_event(
            "update_manager:update_response", notification)

    async def install_packages(
        self, package_list: List[str], **kwargs
    ) -> None:
        if self.pkg_updater is None:
            return
        await self.pkg_updater.install_packages(package_list, **kwargs)

    def get_rate_limit_stats(self) -> Dict[str, Any]:
        return self.http_client.github_api_stats()

    def on_download_progress(
        self, progress: int, download_size: int, downloaded: int
    ) -> None:
        totals = (
            f"{downloaded // 1024} KiB / "
            f"{download_size // 1024} KiB"
        )
        self.notify_update_response(
            f"Downloading {self.cur_update_app}: {totals} [{progress}%]")

    async def create_tempdir(
        self, suffix: Optional[str] = None, prefix: Optional[str] = None
    ) -> tempfile.TemporaryDirectory[str]:
        def _createdir(sfx, pfx):
            return tempfile.TemporaryDirectory(suffix=sfx, prefix=pfx)

        eventloop = self.server.get_event_loop()
        return await eventloop.run_in_thread(_createdir, suffix, prefix)

class InstanceTracker:
    def __init__(self, server: Server) -> None:
        self.server = server
        self.inst_id = ""
        tmpdir = pathlib.Path(tempfile.gettempdir())
        self.inst_file_path = tmpdir.joinpath("moonraker_instance_ids")

    def get_instance_id(self) -> str:
        machine: Machine = self.server.lookup_component("machine")
        cur_name = "".join(machine.unit_name.split())
        cur_uuid: str = self.server.get_app_args()["instance_uuid"]
        pid = os.getpid()
        return f"{cur_name}:{cur_uuid}:{pid}"

    async def _read_instance_ids(self) -> List[str]:
        if not self.inst_file_path.exists():
            return []
        eventloop = self.server.get_event_loop()
        id_data = await eventloop.run_in_thread(self.inst_file_path.read_text)
        return [iid.strip() for iid in id_data.strip().splitlines() if iid.strip()]

    async def set_instance_id(self) -> None:
        try:
            async with AsyncExclusiveFileLock(self.inst_file_path, 2.):
                self.inst_id = self.get_instance_id()
                iids = await self._read_instance_ids()
                if self.inst_id not in iids:
                    iids.append(self.inst_id)
                iid_string = "\n".join(iids)
                if len(iids) > 1:
                    self.server.add_log_rollover_item(
                        "um_multi_instance_msg",
                        "Multiple instances of Moonraker have the update "
                        f"manager enabled.\n{iid_string}"
                    )
                eventloop = self.server.get_event_loop()
                await eventloop.run_in_thread(
                    self.inst_file_path.write_text, iid_string
                )
        except LockTimeout as e:
            logging.info(str(e))
        except Exception:
            logging.exception("Failed to set instance id")

    async def close(self) -> None:
        try:
            async with AsyncExclusiveFileLock(self.inst_file_path, 2.):
                # Remove current id
                iids = await self._read_instance_ids()
                if self.inst_id in iids:
                    iids.remove(self.inst_id)
                iid_string = "\n".join(iids)
                eventloop = self.server.get_event_loop()
                await eventloop.run_in_thread(
                    self.inst_file_path.write_text, iid_string
                )
        except LockTimeout as e:
            logging.info(str(e))
        except Exception:
            logging.exception("Failed to remove instance id")


def load_component(config: ConfigHelper) -> UpdateManager:
    return UpdateManager(config)<|MERGE_RESOLUTION|>--- conflicted
+++ resolved
@@ -94,18 +94,6 @@
             self.updaters['system'] = PackageDeploy(config)
         mcfg = self.app_config["moonraker"]
         kcfg = self.app_config["klipper"]
-<<<<<<< HEAD
-=======
-        mclass = get_deploy_class(mcfg.get("type"), BaseDeploy)
-        self.updaters['moonraker'] = mclass(mcfg)
-        kclass = BaseDeploy
-        if (
-            os.path.exists(kcfg.get("path")) and
-            os.path.exists(kcfg.get("env"))
-        ):
-            kclass = get_deploy_class(kcfg.get("type"), BaseDeploy)
-        self.updaters['klipper'] = kclass(kcfg)
->>>>>>> 4889a2dd
 
         # TODO: The below check may be removed when invalid config options
         # raise a config error.
@@ -150,14 +138,14 @@
                 )
 
         mclass = get_deploy_class(mcfg.get("type"), BaseDeploy)
-        self.updaters['moonraker'] = mclass(mcfg, self.cmd_helper)
+        self.updaters['moonraker'] = mclass(mcfg)
         kclass = BaseDeploy
         if (
             os.path.exists(kcfg.get("path")) and
             os.path.exists(kcfg.get("env"))
         ):
             kclass = get_deploy_class(kcfg.get("type"), BaseDeploy)
-        self.updaters['klipper'] = kclass(kcfg, self.cmd_helper)
+        self.updaters['klipper'] = kclass(kcfg)
 
         self.cmd_request_lock = asyncio.Lock()
         self.initial_refresh_complete: bool = False
